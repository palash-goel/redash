<form novalidate ng-submit="$ctrl.close({ $value: $ctrl.parameter })">
<<<<<<< HEAD
  <div class="modal-header">
    <button type="button" class="close" aria-label="Close" ng-click="$ctrl.dismiss()">
      <span aria-hidden="true">&times;</span>
    </button>
    <h4 class="modal-title">{{ $ctrl.isNewParameter ? 'Add Parameter' : $ctrl.parameter.name }}</h4>
  </div>
  <div class="modal-body">
    <div class="form">
      <div class="form-group" ng-if="$ctrl.isNewParameter" ng-class="{'has-error': $ctrl.parameterAlreadyExists($ctrl.parameter.name)}">
        <label>Keyword</label>
        <input type="text" class="form-control" ng-model="$ctrl.parameter.name" autofocus ng-change="$ctrl.updateTitle()">
        <div class="help-block" ng-if="!$ctrl.parameterAlreadyExists($ctrl.parameter.name)">
          This is what will be added to your query editor
          <span ng-if="$ctrl.parameter.name != ''">: \{\{&nbsp;{{ $ctrl.parameter.name }}&nbsp;\}\}</span>
        </div>
        <div class="help-block" ng-if="$ctrl.parameterAlreadyExists($ctrl.parameter.name)">
          Parameter with this name already exists.
        </div>
      </div>
      <div class="form-group">
        <div class="form-group">
          <label>Title</label>
          <input type="text" class="form-control" ng-model="$ctrl.parameter.title">
        </div>
        <label>Type</label>
        <select ng-model="$ctrl.parameter.type" class="form-control">
          <option value="text">Text</option>
          <option value="number">Number</option>
          <option value="enum">Dropdown List</option>
          <option value="query">Query Based Dropdown List</option>
          <option value="date">Date</option>
          <option value="datetime-local">Date and Time</option>
          <option value="datetime-with-seconds">Date and Time (with seconds)</option>
        </select>
      </div>
      <div class="form-group">
        <label>
          <input type="checkbox" class="form-inline" ng-model="$ctrl.parameter.global"> Global
        </label>
      </div>
      <div class="form-group" ng-if="['date', 'datetime-local', 'datetime-with-seconds'].indexOf($ctrl.parameter.type) >= 0">
        <label>
          <input type="checkbox" class="form-inline" ng-model="$ctrl.parameter.useCurrentDateTime"> Use Today/Now as default value if no other value is set
        </label>
      </div>
      <div class="form-group" ng-if="$ctrl.parameter.type === 'enum'">
        <label>Dropdown List Values (newline delimited)</label>
        <textarea class="form-control" rows="3" ng-model="$ctrl.parameter.enumOptions"></textarea>
      </div>
      <div class="form-group" ng-if="$ctrl.parameter.type === 'query'">
        <label>Query to load dropdown values from:</label>
        <ui-select ng-model="$ctrl.parameter.queryId" reset-search-input="false">
          <ui-select-match placeholder="Search a query by name">{{$select.selected.name}}</ui-select-match>
          <ui-select-choices repeat="q.id as q in $ctrl.queries" refresh="$ctrl.searchQueries($select.search)" refresh-delay="0">
            <div class="form-group" ng-bind-html="$ctrl.trustAsHtml(q.name | highlight: $select.search)"></div>
          </ui-select-choices>
        </ui-select>
      </div>
    </div>
  </div>
  <div class="modal-footer p-t-0" ng-if="$ctrl.isNewParameter">
    <button type="button" class="btn btn-default pull-left" ng-click="$ctrl.dismiss()">Close</button>
    <button type="submit" class="btn btn-primary pull-right" ng-disabled="($ctrl.parameter.name == '') || $ctrl.parameterAlreadyExists($ctrl.parameter.name)">+ Add Parameter</button>
  </div>
=======
<div class="modal-header">
    <button type="button" class="close" aria-label="Close" ng-click="$ctrl.dismiss()"><span aria-hidden="true">&times;</span></button>
    <h4 class="modal-title">{{ $ctrl.isNewParameter ? 'Add Parameter' : $ctrl.parameter.name }}</h4>
</div>
<div class="modal-body">
  <div class="form">
    <div class="form-group" ng-if="$ctrl.isNewParameter"
      ng-class="{'has-error': $ctrl.parameterAlreadyExists($ctrl.parameter.name)}">
      <label>Keyword</label>
      <input type="text" class="form-control" ng-model="$ctrl.parameter.name" autofocus ng-change="$ctrl.updateTitle()">
      <div class="help-block" ng-if="!$ctrl.parameterAlreadyExists($ctrl.parameter.name)">
        This is what will be added to your query editor<span ng-if="$ctrl.parameter.name != ''">:
          \{\{&nbsp;{{ $ctrl.parameter.name }}&nbsp;\}\}</span>
      </div>
      <div class="help-block" ng-if="$ctrl.parameterAlreadyExists($ctrl.parameter.name)">
        Parameter with this name already exists.
      </div>
    </div>
    <div class="form-group">
      <label>Title</label>
      <input type="text" class="form-control" ng-model="$ctrl.parameter.title" ng-change="$ctrl.shouldGenerateTitle = false">
    </div>
    <div class="form-group">
      <label>Type</label>
      <select ng-model="$ctrl.parameter.type" class="form-control">
        <option value="text">Text</option>
        <option value="number">Number</option>
        <option value="enum">Dropdown List</option>
        <option value="query">Query Based Dropdown List</option>
        <option value="date">Date</option>
        <option value="datetime-local">Date and Time</option>
        <option value="datetime-with-seconds">Date and Time (with seconds)</option>
      </select>
    </div>
    <div class="form-group">
      <label>
        <input type="checkbox" class="form-inline" ng-model="$ctrl.parameter.global">
        Global
      </label>
    </div>
    <div class="form-group" ng-if="['date', 'datetime-local', 'datetime-with-seconds'].indexOf($ctrl.parameter.type) >= 0">
      <label>
        <input type="checkbox" class="form-inline" ng-model="$ctrl.parameter.useCurrentDateTime">
        Use Today/Now as default value if no other value is set
      </label>
    </div>
    <div class="form-group" ng-if="$ctrl.parameter.type === 'enum'">
      <label>Dropdown List Values (newline delimited)</label>
      <textarea class="form-control" rows="3" ng-model="$ctrl.parameter.enumOptions"></textarea>
    </div>
    <div class="form-group" ng-if="$ctrl.parameter.type === 'query'">
      <label>Query to load dropdown values from:</label>
      <ui-select ng-model="$ctrl.parameter.queryId" reset-search-input="false">
          <ui-select-match placeholder="Search a query by name">{{$select.selected.name}}</ui-select-match>
          <ui-select-choices repeat="q.id as q in $ctrl.queries"
                             refresh="$ctrl.searchQueries($select.search)"
                             refresh-delay="0">
          <div class="form-group" ng-bind-html="$ctrl.trustAsHtml(q.name | highlight: $select.search)"></div>
          </ui-select-choices>
      </ui-select>
    </div>
  </div>
</div>
<div class="modal-footer p-t-0" ng-if="$ctrl.isNewParameter">
  <button type="button" class="btn btn-default pull-left" ng-click="$ctrl.dismiss()">Close</button>
  <button type="submit" class="btn btn-primary pull-right"
    ng-disabled="($ctrl.parameter.name == '') || $ctrl.parameterAlreadyExists($ctrl.parameter.name)">+ Add Parameter</button>
</div>
>>>>>>> d1ddc463
</form><|MERGE_RESOLUTION|>--- conflicted
+++ resolved
@@ -1,5 +1,4 @@
 <form novalidate ng-submit="$ctrl.close({ $value: $ctrl.parameter })">
-<<<<<<< HEAD
   <div class="modal-header">
     <button type="button" class="close" aria-label="Close" ng-click="$ctrl.dismiss()">
       <span aria-hidden="true">&times;</span>
@@ -20,10 +19,10 @@
         </div>
       </div>
       <div class="form-group">
-        <div class="form-group">
-          <label>Title</label>
-          <input type="text" class="form-control" ng-model="$ctrl.parameter.title">
-        </div>
+        <label>Title</label>
+        <input type="text" class="form-control" ng-model="$ctrl.parameter.title" ng-change="$ctrl.shouldGenerateTitle = false">
+      </div>
+      <div class="form-group">
         <label>Type</label>
         <select ng-model="$ctrl.parameter.type" class="form-control">
           <option value="text">Text</option>
@@ -64,74 +63,4 @@
     <button type="button" class="btn btn-default pull-left" ng-click="$ctrl.dismiss()">Close</button>
     <button type="submit" class="btn btn-primary pull-right" ng-disabled="($ctrl.parameter.name == '') || $ctrl.parameterAlreadyExists($ctrl.parameter.name)">+ Add Parameter</button>
   </div>
-=======
-<div class="modal-header">
-    <button type="button" class="close" aria-label="Close" ng-click="$ctrl.dismiss()"><span aria-hidden="true">&times;</span></button>
-    <h4 class="modal-title">{{ $ctrl.isNewParameter ? 'Add Parameter' : $ctrl.parameter.name }}</h4>
-</div>
-<div class="modal-body">
-  <div class="form">
-    <div class="form-group" ng-if="$ctrl.isNewParameter"
-      ng-class="{'has-error': $ctrl.parameterAlreadyExists($ctrl.parameter.name)}">
-      <label>Keyword</label>
-      <input type="text" class="form-control" ng-model="$ctrl.parameter.name" autofocus ng-change="$ctrl.updateTitle()">
-      <div class="help-block" ng-if="!$ctrl.parameterAlreadyExists($ctrl.parameter.name)">
-        This is what will be added to your query editor<span ng-if="$ctrl.parameter.name != ''">:
-          \{\{&nbsp;{{ $ctrl.parameter.name }}&nbsp;\}\}</span>
-      </div>
-      <div class="help-block" ng-if="$ctrl.parameterAlreadyExists($ctrl.parameter.name)">
-        Parameter with this name already exists.
-      </div>
-    </div>
-    <div class="form-group">
-      <label>Title</label>
-      <input type="text" class="form-control" ng-model="$ctrl.parameter.title" ng-change="$ctrl.shouldGenerateTitle = false">
-    </div>
-    <div class="form-group">
-      <label>Type</label>
-      <select ng-model="$ctrl.parameter.type" class="form-control">
-        <option value="text">Text</option>
-        <option value="number">Number</option>
-        <option value="enum">Dropdown List</option>
-        <option value="query">Query Based Dropdown List</option>
-        <option value="date">Date</option>
-        <option value="datetime-local">Date and Time</option>
-        <option value="datetime-with-seconds">Date and Time (with seconds)</option>
-      </select>
-    </div>
-    <div class="form-group">
-      <label>
-        <input type="checkbox" class="form-inline" ng-model="$ctrl.parameter.global">
-        Global
-      </label>
-    </div>
-    <div class="form-group" ng-if="['date', 'datetime-local', 'datetime-with-seconds'].indexOf($ctrl.parameter.type) >= 0">
-      <label>
-        <input type="checkbox" class="form-inline" ng-model="$ctrl.parameter.useCurrentDateTime">
-        Use Today/Now as default value if no other value is set
-      </label>
-    </div>
-    <div class="form-group" ng-if="$ctrl.parameter.type === 'enum'">
-      <label>Dropdown List Values (newline delimited)</label>
-      <textarea class="form-control" rows="3" ng-model="$ctrl.parameter.enumOptions"></textarea>
-    </div>
-    <div class="form-group" ng-if="$ctrl.parameter.type === 'query'">
-      <label>Query to load dropdown values from:</label>
-      <ui-select ng-model="$ctrl.parameter.queryId" reset-search-input="false">
-          <ui-select-match placeholder="Search a query by name">{{$select.selected.name}}</ui-select-match>
-          <ui-select-choices repeat="q.id as q in $ctrl.queries"
-                             refresh="$ctrl.searchQueries($select.search)"
-                             refresh-delay="0">
-          <div class="form-group" ng-bind-html="$ctrl.trustAsHtml(q.name | highlight: $select.search)"></div>
-          </ui-select-choices>
-      </ui-select>
-    </div>
-  </div>
-</div>
-<div class="modal-footer p-t-0" ng-if="$ctrl.isNewParameter">
-  <button type="button" class="btn btn-default pull-left" ng-click="$ctrl.dismiss()">Close</button>
-  <button type="submit" class="btn btn-primary pull-right"
-    ng-disabled="($ctrl.parameter.name == '') || $ctrl.parameterAlreadyExists($ctrl.parameter.name)">+ Add Parameter</button>
-</div>
->>>>>>> d1ddc463
 </form>